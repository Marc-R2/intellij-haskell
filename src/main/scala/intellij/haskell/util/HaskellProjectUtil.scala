/*
 * Copyright 2016 Rik van der Kleij
 *
 * Licensed under the Apache License, Version 2.0 (the "License");
 * you may not use this file except in compliance with the License.
 * You may obtain a copy of the License at
 *
 * http://www.apache.org/licenses/LICENSE-2.0
 *
 * Unless required by applicable law or agreed to in writing, software
 * distributed under the License is distributed on an "AS IS" BASIS,
 * WITHOUT WARRANTIES OR CONDITIONS OF ANY KIND, either express or implied.
 * See the License for the specific language governing permissions and
 * limitations under the License.
 */

package intellij.haskell.util

import java.io.File

import com.intellij.openapi.module.{Module, ModuleManager}
import com.intellij.openapi.project.Project
import com.intellij.openapi.roots.ProjectRootManager
import com.intellij.openapi.vfs.{LocalFileSystem, VirtualFile}
import com.intellij.psi.search.GlobalSearchScope
import com.intellij.psi.{PsiFile, PsiManager}
import intellij.haskell.module.HaskellModuleType
import intellij.haskell.sdk.HaskellSdkType
import intellij.haskell.{HaskellFile, HaskellNotificationGroup}

object HaskellProjectUtil {

<<<<<<< HEAD
  final val Prelude = "Prelude"
  final val Protolude = "Protolude"

  def isHaskellStackProject(project: Project): Boolean = {
=======
  def isHaskellStackProject(project: Project, needShowBalloon: Boolean = true): Boolean = {
>>>>>>> bbd1f852
    val haskellModuleExists = HaskellModuleType.findHaskellProjectModules(project).nonEmpty
    val stackPath = HaskellSdkType.getStackPath(project, needShowBalloon)
    if (haskellModuleExists && stackPath.isEmpty && needShowBalloon) {
      HaskellNotificationGroup.logErrorBalloonEvent(project, "Path to Haskell Stack binary is not configured in this Haskell Stack project. Please do in Project SDK Setting and restart project.")
    }
    haskellModuleExists && stackPath.isDefined
  }

  def findFile(filePath: String, project: Project): Option[HaskellFile] = {
    val file = Option(LocalFileSystem.getInstance().findFileByPath(HaskellFileUtil.makeFilePathAbsolute(filePath, project)))
    file.flatMap(f => Option(PsiManager.getInstance(project).findFile(f)).flatMap {
      case f: HaskellFile => Some(f)
      case _ => None
    })
  }

  def isLibraryFile(psiFile: PsiFile): Option[Boolean] = {
    isLibraryFile(psiFile.getContainingFile.getVirtualFile, psiFile.getProject)
  }

  def isLibraryFile(virtualFile: VirtualFile, project: Project): Option[Boolean] = {
    getProjectRootManager(project).map(_.getFileIndex.isInLibrarySource(virtualFile))
  }

  def isProjectTestFile(psiFile: PsiFile): Option[Boolean] = {
    isProjectTestFile(psiFile.getOriginalFile.getVirtualFile, psiFile.getProject)
  }

  def isProjectTestFile(virtualFile: VirtualFile, project: Project): Option[Boolean] = {
    getProjectRootManager(project).map(_.getFileIndex.isInTestSourceContent(virtualFile))
  }

  def findCabalPackageName(project: Project): Option[String] = {
    new File(project.getBasePath).listFiles.find(_.getName.endsWith(".cabal")).map(_.getName.replaceFirst(".cabal", ""))
  }

  def getProjectModulesSearchScope(project: Project): GlobalSearchScope = {
    getProjectModules(project).map(GlobalSearchScope.moduleScope).reduce(_.uniteWith(_))
  }

  def getSearchScope(project: Project, includeNonProjectItems: Boolean): GlobalSearchScope = {
    if (includeNonProjectItems) GlobalSearchScope.allScope(project) else HaskellProjectUtil.getProjectModulesSearchScope(project)
  }

  import ScalaUtil._

  def getProjectRootManager(project: Project): Option[ProjectRootManager] = {
    project.isDisposed.optionNot(ProjectRootManager.getInstance(project))
  }

  def getModuleManager(project: Project): Option[ModuleManager] = {
    project.isDisposed.optionNot(ModuleManager.getInstance(project))
  }

  def getProjectModules(project: Project): Array[Module] = {
    getModuleManager(project).map(_.getModules).getOrElse(Array())
  }
}<|MERGE_RESOLUTION|>--- conflicted
+++ resolved
@@ -30,14 +30,10 @@
 
 object HaskellProjectUtil {
 
-<<<<<<< HEAD
   final val Prelude = "Prelude"
   final val Protolude = "Protolude"
 
-  def isHaskellStackProject(project: Project): Boolean = {
-=======
   def isHaskellStackProject(project: Project, needShowBalloon: Boolean = true): Boolean = {
->>>>>>> bbd1f852
     val haskellModuleExists = HaskellModuleType.findHaskellProjectModules(project).nonEmpty
     val stackPath = HaskellSdkType.getStackPath(project, needShowBalloon)
     if (haskellModuleExists && stackPath.isEmpty && needShowBalloon) {
